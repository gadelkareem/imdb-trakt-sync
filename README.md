[![sync](https://github.com/cecobask/imdb-trakt-sync/actions/workflows/sync.yaml/badge.svg)](https://github.com/cecobask/imdb-trakt-sync/actions/workflows/sync.yaml)
[![quality](https://github.com/cecobask/imdb-trakt-sync/actions/workflows/quality.yaml/badge.svg)](https://github.com/cecobask/imdb-trakt-sync/actions/workflows/quality.yaml)
[![codecov](https://codecov.io/gh/cecobask/imdb-trakt-sync/graph/badge.svg)](https://codecov.io/gh/cecobask/imdb-trakt-sync)
# imdb-trakt-sync
Command line application that can sync [IMDb](https://www.imdb.com/) and [Trakt](https://trakt.tv/dashboard) user data -
watchlist, lists, ratings and history.  
To achieve its goals the application is using the [Trakt API](https://trakt.docs.apiary.io/) and web scraping the IMDb website.  
Keep in mind that this application is performing a one-way sync from IMDb to Trakt.  
There are 3 possible modes to run this application and more details can be found in the [config](config.yaml) file.  
As much as I wanted to provide two-way sync functionality, this will not be possible until IMDb provides a public API.

# Usage 
The application can be setup to run automatically, based on a custom schedule (_default: once every 3 hours_) using 
`GitHub Actions` or locally on your machine. Follow the relevant section below, based on how you want to use the application. 

## Run the application using GitHub Actions
1. [Fork the repository](https://github.com/cecobask/imdb-trakt-sync/fork) to your account
2. [Create a Trakt API application](https://trakt.tv/oauth/applications). Give it a name and use `urn:ietf:wg:oauth:2.0:oob` 
as redirect uri. The rest of the fields can be left empty.
3. Configure the application:
   - Open your fork repository on GitHub
   - Create an individual repository secret for each [configuration](config.yaml) parameter: `Settings` > 
   `Secrets and variables` > `Actions` > `New repository secret`
   - The secret names should match the configuration parameter paths. For example, to configure your Trakt email, the 
   secret name should be `TRAKT_EMAIL`
   - The repository secrets dashboard should look similar to this:![repository_secrets.png](assets/secrets.png)
4. Enable GitHub Actions for the fork repository
5. Enable the `sync` workflow, as scheduled workflows are disabled by default in fork repositories
6. The `sync` workflow can be triggered manually right away to test if it works. Alternatively, wait for GitHub actions 
to automatically trigger it every 3 hours

## Run the application locally
1. Clone the repository to your machine
<<<<<<< HEAD
2. [Create a Trakt API application](https://trakt.tv/oauth/applications). Give it a name and use `urn:ietf:wg:oauth:2.0:oob`
   as redirect uri. The rest of the fields can be left empty.
3. Make a copy of the [.env.example](.env.example) file and name it `.env`
4. Populate all the environment variables in that file using the existing values as reference
5. Make sure you have GoLang installed on your machine. If you do not have it, [this is how you can install it](https://go.dev/doc/install).
6. Open a terminal window in the repository folder and run the application using the command `go run cmd/syncer/main.go` 

 
 
=======
2. [Create a Trakt API application](https://trakt.tv/oauth/applications). Give it a name and use `urn:ietf:wg:oauth:2.0:oob` as redirect uri. The rest 
of the fields can be left empty
3. Replace the parameter values in the [configuration](config.yaml) file or set up environment variables that
match the configuration paths, prefixed with `ITS_`. For example, to configure your Trakt email, the environment variable name should be `ITS_TRAKT_EMAIL`
4. Make sure you have Go installed on your machine. If you do not have it, [this is how you can install it](https://go.dev/doc/install)
5. Open a terminal window in the repository folder and run the application using the command `make sync`
>>>>>>> 2046cc1f
<|MERGE_RESOLUTION|>--- conflicted
+++ resolved
@@ -31,21 +31,9 @@
 
 ## Run the application locally
 1. Clone the repository to your machine
-<<<<<<< HEAD
-2. [Create a Trakt API application](https://trakt.tv/oauth/applications). Give it a name and use `urn:ietf:wg:oauth:2.0:oob`
-   as redirect uri. The rest of the fields can be left empty.
-3. Make a copy of the [.env.example](.env.example) file and name it `.env`
-4. Populate all the environment variables in that file using the existing values as reference
-5. Make sure you have GoLang installed on your machine. If you do not have it, [this is how you can install it](https://go.dev/doc/install).
-6. Open a terminal window in the repository folder and run the application using the command `go run cmd/syncer/main.go` 
-
- 
- 
-=======
 2. [Create a Trakt API application](https://trakt.tv/oauth/applications). Give it a name and use `urn:ietf:wg:oauth:2.0:oob` as redirect uri. The rest 
 of the fields can be left empty
 3. Replace the parameter values in the [configuration](config.yaml) file or set up environment variables that
 match the configuration paths, prefixed with `ITS_`. For example, to configure your Trakt email, the environment variable name should be `ITS_TRAKT_EMAIL`
 4. Make sure you have Go installed on your machine. If you do not have it, [this is how you can install it](https://go.dev/doc/install)
-5. Open a terminal window in the repository folder and run the application using the command `make sync`
->>>>>>> 2046cc1f
+5. Open a terminal window in the repository folder and run the application using the command `make sync`