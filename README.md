--- conflicted
+++ resolved
@@ -9,19 +9,11 @@
 To achieve its goals the application is using the [Trakt API](https://trakt.docs.apiary.io/) and web scraping.  
 Keep in mind that this application is performing one-way sync from IMDb to Trakt. This means that any changes made on IMDb will be reflected on Trakt, but not the other way around.
 
-<<<<<<< HEAD
-
-# Usage 
-The application can be setup to run automatically, based on a custom schedule (_default: once every 3 hours_) using 
-`GitHub Actions` or locally on your machine. Follow the relevant section below, based on how you want to use the application. 
-
-=======
 # Usage
 The application can be setup to run automatically, based on a custom schedule (_default: once every 12 hours_) using **GitHub Actions** or locally on your machine.  
 Workflow schedules can be tweaked by editing the [.github/workflows/sync.yaml](.github/workflows/sync.yaml) file and committing the changes.  
 There are 3 possible modes to run this application and more details can be found in the [config.yaml](config.yaml) file.  
 Follow the relevant section below, based on how you want to use the application.
->>>>>>> 79e5363e
 
 ## Run the application using GitHub Actions
 1. [Fork the repository](https://github.com/cecobask/imdb-trakt-sync/fork) to your account
@@ -36,11 +28,10 @@
 7. From now on, GitHub Actions will automatically trigger the **sync** workflow
 
 ## Run the application locally
-1. Clone the repository to your machine
-2. [Create a Trakt API application](https://trakt.tv/oauth/applications). Give it a name and use `urn:ietf:wg:oauth:2.0:oob` as redirect uri. The rest 
-of the fields can be left empty
-3. Replace the parameter values in the [configuration](config.yaml) file or set up environment variables that
-match the configuration paths, prefixed with `ITS_`. For example, to configure your Trakt email, the environment variable name should be `ITS_TRAKT_EMAIL`
-4. Make sure you have Go installed on your machine. If you do not have it, [this is how you can install it](https://go.dev/doc/install)
-5. Open a terminal window in the repository folder and run the application using the command `make sync`
- +1. Install [Git](https://git-scm.com/downloads) and [Go](https://go.dev/doc/install)
+2. Clone the repository: `git clone git@github.com:cecobask/imdb-trakt-sync.git`
+3. Create a [Trakt App](https://trakt.tv/oauth/applications). Use **urn:ietf:wg:oauth:2.0:oob** as redirect uri
+4. Open a terminal window in the repository folder and then:
+   - Build the syncer: `make build`
+   - Configure the syncer: `make configure`
+   - Run the syncer: `make sync`