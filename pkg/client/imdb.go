package client

import (
	"encoding/csv"
	"errors"
	"fmt"
	"log/slog"
	"mime"
	"net/http"
	"net/http/cookiejar"
	"net/url"
	"regexp"
	"strconv"
	"strings"
	"sync"
	"time"

	"github.com/PuerkitoBio/goquery"
	appconfig "github.com/cecobask/imdb-trakt-sync/pkg/config"
	"github.com/cecobask/imdb-trakt-sync/pkg/entities"
	"github.com/cecobask/imdb-trakt-sync/pkg/logger"
)

const (
	imdbCookieNameAtMain            = "at-main"
	imdbCookieNameUbidMain          = "ubid-main"
	imdbHeaderKeyContentDisposition = "Content-Disposition"
	imdbPathBase                    = "https://www.imdb.com"
	imdbPathListExport              = "/list/%s/export"
	imdbPathLists                   = "/user/%s/lists"
	imdbPathProfile                 = "/profile"
	imdbPathRatingsExport           = "/user/%s/ratings/export"
	imdbPathWatchlist               = "/watchlist"
)

type IMDbClient struct {
	client *http.Client
	config imdbConfig
	logger *slog.Logger
}

type imdbConfig struct {
	appconfig.IMDb
	basePath    string
	userID      string
	watchlistID string
}

<<<<<<< HEAD
func NewImdbClient(config ImdbConfig, logger *slog.Logger) (ImdbClientInterface, error) {

	if config.BasePath == "" {
		config.BasePath = imdbPathBase
=======
func NewIMDbClient(conf appconfig.IMDb, logger *slog.Logger) (IMDbClientInterface, error) {
	config := imdbConfig{
		IMDb:     conf,
		basePath: imdbPathBase,
>>>>>>> 2046cc1f
	}
	jar, err := setupCookieJar(config)
	if err != nil {
		return nil, err
	}
	client := &IMDbClient{
		client: &http.Client{
			Jar: jar,
		},
		config: config,
		logger: logger,
	}
	return client, nil
}

func setupCookieJar(config imdbConfig) (http.CookieJar, error) {
	imdbUrl, err := url.Parse(config.basePath)
	if err != nil {
		return nil, fmt.Errorf("failure parsing %s as url: %w", config.basePath, err)
	}
	jar, err := cookiejar.New(nil)
	if err != nil {
		return nil, fmt.Errorf("failure creating cookie jar: %w", err)
	}
	jar.SetCookies(imdbUrl, []*http.Cookie{
		{
			Name:  imdbCookieNameAtMain,
			Value: *config.CookieAtMain,
		},
		{
			Name:  imdbCookieNameUbidMain,
			Value: *config.CookieUbidMain,
		},
	})
	return jar, nil
}

func (c *IMDbClient) Hydrate() error {
	if err := c.UserIDScrape(); err != nil {
		return fmt.Errorf("failure scraping imdb user id: %w", err)
	}
	if err := c.WatchlistIDScrape(); err != nil {
		return fmt.Errorf("failure scraping imdb watchlist id: %w", err)
	}
	return nil
}

func (c *IMDbClient) doRequest(requestFields requestFields) (*http.Response, error) {
	request, err := http.NewRequest(requestFields.Method, requestFields.BasePath+requestFields.Endpoint, requestFields.Body)
	if err != nil {
		return nil, fmt.Errorf("failure creating http request %s %s: %w", requestFields.Method, requestFields.BasePath+requestFields.Endpoint, err)
	}
	response, err := c.client.Do(request)
	if err != nil {
		return nil, fmt.Errorf("failure sending http request %s %s: %w", request.Method, request.URL, err)
	}
	switch response.StatusCode {
	case http.StatusOK, http.StatusNotFound:
		return response, nil
	default:
		response.Body.Close()
		return nil, &ApiError{
			httpMethod: request.Method,
			url:        request.URL.String(),
			StatusCode: response.StatusCode,
			details:    fmt.Sprintf("unexpected status code %d", response.StatusCode),
		}
	}
}

func (c *IMDbClient) ListGet(listID string) (*entities.IMDbList, error) {
	response, err := c.doRequest(requestFields{
		Method:   http.MethodGet,
		BasePath: c.config.basePath,
		Endpoint: fmt.Sprintf(imdbPathListExport, listID),
		Body:     http.NoBody,
	})
	if err != nil {
		return nil, err
	}
	if response.StatusCode == http.StatusNotFound {
		return nil, &ApiError{
			httpMethod: response.Request.Method,
			url:        response.Request.URL.String(),
			StatusCode: response.StatusCode,
			details:    fmt.Sprintf("list with id %s could not be found", listID),
		}
	}
	return readIMDbListResponse(response, listID)
}

func (c *IMDbClient) WatchlistGet() (*entities.IMDbList, error) {
	list, err := c.ListGet(c.config.watchlistID)
	if err != nil {
		return nil, err
	}
	list.IsWatchlist = true
	return list, nil
}

func (c *IMDbClient) ListsGetAll() ([]entities.IMDbList, error) {
	response, err := c.doRequest(requestFields{
		Method:   http.MethodGet,
		BasePath: c.config.basePath,
		Endpoint: fmt.Sprintf(imdbPathLists, c.config.userID),
		Body:     http.NoBody,
	})
	if err != nil {
		return nil, err
	}
	defer response.Body.Close()
	doc, err := goquery.NewDocumentFromReader(response.Body)
	if err != nil {
		return nil, fmt.Errorf("failure creating goquery document from imdb response: %w", err)
	}
	var ids []string
	doc.Find(".user-list").Each(func(i int, selection *goquery.Selection) {
		id, ok := selection.Attr("id")
		if !ok {
			c.logger.Info("found no imdb lists")
			return
		}
		ids = append(ids, id)
	})
	return c.ListsGet(ids)
}

func (c *IMDbClient) ListsGet(listIDs []string) ([]entities.IMDbList, error) {
	var (
		outChan  = make(chan entities.IMDbList, len(listIDs))
		errChan  = make(chan error, 1)
		doneChan = make(chan struct{})
		lists    = make([]entities.IMDbList, 0, len(listIDs))
	)
	go func() {
		waitGroup := new(sync.WaitGroup)
		for _, listID := range listIDs {
			waitGroup.Add(1)
			go func(id string) {
				defer waitGroup.Done()
				imdbList, err := c.ListGet(id)
				if err != nil {
					var apiError *ApiError
					if errors.As(err, &apiError) && apiError.StatusCode == http.StatusNotFound {
						c.logger.Debug("silencing not found error while fetching imdb lists", logger.Error(apiError))
						return
					}
					errChan <- fmt.Errorf("unexpected error while fetching imdb lists: %w", err)
					return
				}
				imdbList.TraktListSlug = buildTraktListSlug(imdbList.ListName)
				outChan <- *imdbList
			}(listID)
		}
		waitGroup.Wait()
		close(doneChan)
	}()
	for {
		select {
		case list := <-outChan:
			lists = append(lists, list)
		case err := <-errChan:
			return nil, err
		case <-doneChan:
			return lists, nil
		}
	}
}

func (c *IMDbClient) UserIDScrape() error {
	response, err := c.doRequest(requestFields{
		Method:   http.MethodGet,
		BasePath: c.config.basePath,
		Endpoint: imdbPathProfile,
		Body:     http.NoBody,
	})
	if err != nil {
		return err
	}
	userID, err := scrapeSelectionAttribute(response.Body, clientNameIMDb, ".user-profile.userId", "data-userid")
	if err != nil {
		return fmt.Errorf("imdb user id not found: %w", err)
	}
	c.config.userID = *userID
	return nil
}

func (c *IMDbClient) WatchlistIDScrape() error {
	response, err := c.doRequest(requestFields{
		Method:   http.MethodGet,
		BasePath: c.config.basePath,
		Endpoint: imdbPathWatchlist,
		Body:     http.NoBody,
	})
	if err != nil {
		return err
	}
	watchlistID, err := scrapeSelectionAttribute(response.Body, clientNameIMDb, "meta[property='pageId']", "content")
	if err != nil {
		return fmt.Errorf("imdb watchlist id not found: %w", err)
	}
	c.config.watchlistID = *watchlistID
	return nil
}

func (c *IMDbClient) RatingsGet() ([]entities.IMDbItem, error) {
	response, err := c.doRequest(requestFields{
		Method:   http.MethodGet,
		BasePath: c.config.basePath,
		Endpoint: fmt.Sprintf(imdbPathRatingsExport, c.config.userID),
		Body:     http.NoBody,
	})
	if err != nil {
		return nil, err
	}
	return readIMDbRatingsResponse(response)
}

func readIMDbListResponse(response *http.Response, listID string) (*entities.IMDbList, error) {
	defer response.Body.Close()
	csvReader := csv.NewReader(response.Body)
	csvReader.LazyQuotes = true
	csvReader.FieldsPerRecord = -1
	csvData, err := csvReader.ReadAll()
	if err != nil {
		return nil, fmt.Errorf("failure reading from imdb response: %w", err)
	}
	var listItems []entities.IMDbItem
	for i, record := range csvData {
		if i > 0 { // omit header line
			listItems = append(listItems, entities.IMDbItem{
				ID:        record[1],
				TitleType: record[7],
			})
		}
	}
	contentDispositionHeader := response.Header.Get(imdbHeaderKeyContentDisposition)
	if contentDispositionHeader == "" {
		return nil, fmt.Errorf("failure reading header %s from imdb response", imdbHeaderKeyContentDisposition)
	}
	_, params, err := mime.ParseMediaType(contentDispositionHeader)
	if err != nil || len(params) == 0 {
		return nil, fmt.Errorf("failure parsing media type from imdb header %s: %w", imdbHeaderKeyContentDisposition, err)
	}
	listName := strings.Split(params["filename"], ".")[0]
	return &entities.IMDbList{
		ListName:      listName,
		ListID:        listID,
		ListItems:     listItems,
		TraktListSlug: buildTraktListSlug(listName),
	}, nil
}

func readIMDbRatingsResponse(response *http.Response) ([]entities.IMDbItem, error) {
	defer response.Body.Close()
	csvReader := csv.NewReader(response.Body)
	csvReader.LazyQuotes = true
	csvReader.FieldsPerRecord = -1
	csvData, err := csvReader.ReadAll()
	if err != nil {
		return nil, fmt.Errorf("failure reading from imdb response: %w", err)
	}
	var ratings []entities.IMDbItem
	for i, record := range csvData {
		if i > 0 {
			rating, err := strconv.Atoi(record[1])
			if err != nil {
				return nil, fmt.Errorf("failure parsing imdb rating value to integer: %w", err)
			}
			ratingDate, err := time.Parse("2006-01-02", record[2])
			if err != nil {
				return nil, fmt.Errorf("failure parsing imdb rating date: %w", err)
			}
			ratings = append(ratings, entities.IMDbItem{
				ID:         record[0],
				TitleType:  record[5],
				Rating:     &rating,
				RatingDate: &ratingDate,
			})
		}
	}
	return ratings, nil
}

func buildTraktListSlug(imdbListName string) string {
	result := strings.ToLower(strings.Join(strings.Fields(imdbListName), "-"))
	regex := regexp.MustCompile(`[^-_a-z0-9]+`)
	result = removeDuplicateAdjacentCharacters(regex.ReplaceAllString(result, ""), '-')
	return result
}

func removeDuplicateAdjacentCharacters(value string, target rune) string {
	var sb strings.Builder
	for i, char := range value {
		if i == 0 || char != target || rune(value[i-1]) != target {
			sb.WriteRune(char)
		}
	}
	return sb.String()
}<|MERGE_RESOLUTION|>--- conflicted
+++ resolved
@@ -46,17 +46,10 @@
 	watchlistID string
 }
 
-<<<<<<< HEAD
-func NewImdbClient(config ImdbConfig, logger *slog.Logger) (ImdbClientInterface, error) {
-
-	if config.BasePath == "" {
-		config.BasePath = imdbPathBase
-=======
 func NewIMDbClient(conf appconfig.IMDb, logger *slog.Logger) (IMDbClientInterface, error) {
 	config := imdbConfig{
 		IMDb:     conf,
 		basePath: imdbPathBase,
->>>>>>> 2046cc1f
 	}
 	jar, err := setupCookieJar(config)
 	if err != nil {
